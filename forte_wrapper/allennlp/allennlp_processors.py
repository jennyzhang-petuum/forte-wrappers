# Copyright 2021 The Forte Authors. All Rights Reserved.
#
# Licensed under the Apache License, Version 2.0 (the "License");
# you may not use this file except in compliance with the License.
# You may obtain a copy of the License at
#
#      http://www.apache.org/licenses/LICENSE-2.0
#
# Unless required by applicable law or agreed to in writing, software
# distributed under the License is distributed on an "AS IS" BASIS,
# WITHOUT WARRANTIES OR CONDITIONS OF ANY KIND, either express or implied.
# See the License for the specific language governing permissions and
# limitations under the License.

import itertools
import logging
<<<<<<< HEAD
from typing import Any, Dict, Iterable, Iterator, List, Set
=======
from typing import Any, Dict, Iterator, List
>>>>>>> 39250998
import more_itertools

from allennlp.predictors import Predictor

from forte.common import ProcessorConfigError
from forte.common.configuration import Config
from forte.common.resources import Resources
from forte.data.data_pack import DataPack
from forte.processors.base import PackProcessor
from ft.onto.base_ontology import Token, Sentence, Dependency, \
    PredicateLink, PredicateArgument, PredicateMention

from forte_wrapper.allennlp.utils_processor import parse_allennlp_srl_tags, \
    parse_allennlp_srl_results

logger = logging.getLogger(__name__)

__all__ = [
    "AllenNLPProcessor",
]

# pylint: disable=line-too-long
MODEL2URL = {
    'stanford': "https://storage.googleapis.com/allennlp-public-models/biaffine-dependency-parser-ptb-2020.04.06.tar.gz",
    'srl': "https://storage.googleapis.com/allennlp-public-models/bert-base-srl-2020.11.19.tar.gz",
    # TODO: The UD model seems to be broken at this moment.
    'universal': "https://storage.googleapis.com/allennlp-public-models/biaffine-dependency-parser-ud-2020.02.10.tar.gz",
}


class AllenNLPProcessor(PackProcessor):

    # pylint: disable=attribute-defined-outside-init,unused-argument
    def initialize(self, resources: Resources, configs: Config):
        super().initialize(resources, configs)
        if ("pos" in configs.processors or "depparse" in configs.processors
                or "depparse" in configs.processors):
            if "tokenize" not in self.configs.processors:
                raise ProcessorConfigError('tokenize is necessary in '
                                           'configs.processors for '
                                           'pos, depparse or srl')
        cuda_devices = itertools.cycle(configs['cuda_devices'])
        if configs.tag_formalism not in MODEL2URL:
            raise ProcessorConfigError('Incorrect value for tag_formalism')
        if configs.tag_formalism == 'stanford':
            self.predictor = {
                'stanford': Predictor.from_path(
                    configs['stanford_url'],
                    cuda_device=next(cuda_devices)
                )
            }
        if 'srl' in configs.processors:
            self.predictor = {
                'stanford': Predictor.from_path(
                    configs['stanford_url'],
                    cuda_device=next(cuda_devices)
                ),
                'srl': Predictor.from_path(
                    configs['srl_url'],
                    cuda_device=next(cuda_devices)
                )
            }

        if configs.overwrite_entries:
            logger.warning("`overwrite_entries` is set to True, this means "
                           "that the entries of the same type as produced by "
                           "this processor will be overwritten if found.")
            if configs.allow_parallel_entries:
                logger.warning('Both `overwrite_entries` (whether to overwrite'
                               ' the entries of the same type as produced by '
                               'this processor) and '
                               '`allow_parallel_entries` (whether to allow '
                               'similar new entries when they already exist) '
                               'are True, all existing conflicting entries '
                               'will be deleted.')
        else:
            if not configs.allow_parallel_entries:
                logger.warning('Both `overwrite_entries` (whether to overwrite'
                               ' the entries of the same type as produced by '
                               'this processor) and '
                               '`allow_parallel_entries` (whether to allow '
                               'similar new entries when they already exist) '
                               'are False, processor will only run if there '
                               'are no existing conflicting entries.')

    @classmethod
    def default_configs(cls):
        """
        This defines a basic config structure for AllenNLP.
        :return: A dictionary with the default config for this processor.
        Following are the keys for this dictionary:
            - processors: defines what operations to be done on the sentence,
                default value is "tokenize,pos,depparse" which performs all the
                three operations.
            - tag_formalism: format of the POS tags and dependency parsing,
                can be "universal" or "stanford", default value is "stanford".
            - overwrite_entries: whether to overwrite the entries of the same
                type as produced by this processor, default value is False.
            - allow_parallel_entries: whether to allow similar new entries when
                they already exist, e.g. allowing new tokens with same spans,
                used only when `overwrite_entries` is False.
            - <model>_url: url of the corresponding model, default urls for
                "stanford", "srl" and "universal" can be found in `MODEL2URL`.
            - cuda_devices: a list of integers indicating the available
                cuda/gpu devices that can be used by this processor. When
                multiple models are loaded, cuda devices are assigned in a
                round robin fashion. E.g. [0, -1] -> first model uses gpu 0
                but second model uses cpu.
            - infer_batch_size: maximum number of sentences passed in as a
                batch to model's predict function. A value <= 0 means no limit.
        """
        config = super().default_configs()
        config.update({
            'processors': "tokenize,pos,depparse",
            'tag_formalism': "stanford",
            'overwrite_entries': False,
            'allow_parallel_entries': True,
            'stanford_url': MODEL2URL['stanford'],
            'srl_url': MODEL2URL['srl'],
            'universal_url': MODEL2URL['universal'],
            'cuda_devices': [-1],
            'infer_batch_size': 0
        })
        return config

    def _process(self, input_pack: DataPack):
        # handle existing entries
        self._process_existing_entries(input_pack)

        batch_size: int = self.configs['infer_batch_size']
        batches: Iterator[Iterator[Sentence]]
        # Need a copy of the one-pass iterators to support a second loop on
        # them. All other ways around it like using `itertools.tee` and `list`
        # would require extra storage conflicting with the idea of using
        # iterators in the first place. `more_itertools.ichunked` uses
        # `itertools.tee` under the hood but our usage (reading iterators
        # in order) does not cause memory issues.
        batches_copy: Iterator[Iterator[Sentence]]
        if batch_size <= 0:
            batches = iter([input_pack.get(Sentence)])
            batches_copy = iter([input_pack.get(Sentence)])
        else:
            batches = more_itertools.ichunked(
                input_pack.get(Sentence), batch_size)
            batches_copy = more_itertools.ichunked(
                input_pack.get(Sentence), batch_size)
        for sentences, sentences_copy in zip(batches, batches_copy):
            inputs: List[Dict[str, str]] = [{"sentence": s.text}
                                            for s in sentences]
            results: Dict[str, List[Dict[str, Any]]] = {
                k: p.predict_batch_json(inputs)
                for k, p in self.predictor.items()
            }
            for i, sent in enumerate(sentences_copy):
                result: Dict[str, List[str]] = {}
                for key in self.predictor:
                    if key == 'srl':
                        result.update(parse_allennlp_srl_results(
                            results[key][i]["verbs"]
                        ))
                    else:
                        result.update(results[key][i])
                if "tokenize" in self.configs.processors:
                    # creating new tokens and dependencies
                    tokens = self._create_tokens(input_pack, sent, result)
                    if "depparse" in self.configs.processors:
                        self._create_dependencies(input_pack, tokens, result)
                    if 'srl' in self.configs.processors:
                        self._create_srl(input_pack, tokens, result)

    def _process_existing_entries(self, input_pack):
        tokens_exist = any(True for _ in input_pack.get(Token))
        dependencies_exist = any(True for _ in input_pack.get(Dependency))

        if tokens_exist or dependencies_exist:
            if not self.configs.overwrite_entries:
                if not self.configs.allow_parallel_entries:
                    raise ProcessorConfigError(
                        "Found existing entries, either `overwrite_entries` or"
                        " `allow_parallel_entries` should be True")
            else:
                # delete existing tokens and dependencies
                for entry_type in (Token, Dependency):
                    for entry in list(input_pack.get(entry_type)):
                        input_pack.delete_entry(entry)

    def _create_tokens(self, input_pack, sentence, result):
        words, pos = result['words'], result['pos']
        tokens = []
        offset = sentence.span.begin
        word_end = 0
        for i, word in enumerate(words):
            word_begin = sentence.text.find(word, word_end)
            word_end = word_begin + len(word)
            token = Token(input_pack, offset + word_begin, offset + word_end)
            if "pos" in self.configs.processors:
                token.pos = pos[i]
            tokens.append(token)

        return tokens

    @staticmethod
    def _create_dependencies(input_pack, tokens, result):
        deps = result['predicted_dependencies']
        heads = result['predicted_heads']
        for i, token in enumerate(tokens):
            relation = Dependency(input_pack,
                                  parent=tokens[heads[i] - 1],
                                  child=token)
            relation.rel_type = deps[i]

    @staticmethod
    def _create_srl(input_pack: DataPack, tokens: List[Token],
                    result: Dict[str, List[str]]) -> None:
        for _, tag in enumerate(result['srl_tags']):
            pred_span, arguments = parse_allennlp_srl_tags(tag)
            if not pred_span:
                continue
            pred = PredicateMention(input_pack, tokens[pred_span.begin].begin,
                                    tokens[pred_span.end].end)
            for arg_span, label in arguments:
                arg = PredicateArgument(input_pack,
                                        tokens[arg_span.begin].begin,
                                        tokens[arg_span.end].end)
                link = PredicateLink(input_pack, pred, arg)
                link.arg_type = label

    @classmethod
    def expected_types_and_attributes(cls) -> Dict[str, Set[str]]:
        r"""Method to add expected type for current processor input which
        would be checked before running the processor if
        :meth:`~forte.pipeline.Pipeline.enforce_consistency` was enabled for
        the pipeline.
        """
        expectation_dict: Dict[str, Set[str]] = {
             "ft.onto.base_ontology.Sentence": set()
        }
        return expectation_dict

    def record(self, record_meta: Dict[str, Set[str]]):
        r"""Method to add output type record of current processor
        to :attr:`forte.data.data_pack.Meta.record`.

        Args:
            record_meta: the field in the datapack for type record that need to
                fill in for consistency checking.
        """
        if "tokenize" in self.configs.processors:
            record_meta["ft.onto.base_ontology.Token"] = set()
            if "pos" in self.configs.processors:
                record_meta["ft.onto.base_ontology.Token"].add("pos")
            if "depparse" in self.configs.processors:
                record_meta["ft.onto.base_ontology.Dependency"] = {"rel_type"}
            if "srl" in self.configs.processors:
                record_meta["ft.onto.base_ontology.PredicateArgument"] = set()
                record_meta["ft.onto.base_ontology.PredicateMention"] = set()<|MERGE_RESOLUTION|>--- conflicted
+++ resolved
@@ -14,11 +14,7 @@
 
 import itertools
 import logging
-<<<<<<< HEAD
-from typing import Any, Dict, Iterable, Iterator, List, Set
-=======
-from typing import Any, Dict, Iterator, List
->>>>>>> 39250998
+from typing import Any, Dict, Iterator, List, Set
 import more_itertools
 
 from allennlp.predictors import Predictor
