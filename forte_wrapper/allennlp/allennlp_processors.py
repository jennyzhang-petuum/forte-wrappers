--- conflicted
+++ resolved
@@ -49,14 +49,11 @@
     # pylint: disable=attribute-defined-outside-init,unused-argument
     def initialize(self, resources: Resources, configs: Config):
         super().initialize(resources, configs)
-<<<<<<< HEAD
         if "tokenize" not in self.configs.processors:
             raise ProcessorConfigError('tokenize is necessary in '
                                        'configs.processors for '
                                        'tokenize, pos, depparse or srl')
-=======
         cuda_devices = itertools.cycle(configs['cuda_devices'])
->>>>>>> 9cb57240
         if configs.tag_formalism not in MODEL2URL:
             raise ProcessorConfigError('Incorrect value for tag_formalism')
         if configs.tag_formalism == 'stanford':
